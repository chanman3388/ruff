--- conflicted
+++ resolved
@@ -106,8 +106,7 @@
                         ":".bold()
                     );
                     let settings = resolver.resolve(path, pyproject_strategy);
-<<<<<<< HEAD
-                    if settings.rules.enabled(&Rule::IOError) {
+                    if settings.rules.enabled(Rule::IOError) {
                         Diagnostics::new(
                             vec![Message::from_diagnostic(
                                 Diagnostic::new(
@@ -120,18 +119,6 @@
                             )],
                             Imports::default(),
                         )
-=======
-                    if settings.rules.enabled(Rule::IOError) {
-                        Diagnostics::new(vec![Message::from_diagnostic(
-                            Diagnostic::new(
-                                IOError { message },
-                                Range::new(Location::default(), Location::default()),
-                            ),
-                            format!("{}", path.display()),
-                            None,
-                            1,
-                        )])
->>>>>>> 621e4353
                     } else {
                         Diagnostics::default()
                     }
