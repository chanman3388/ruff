--- conflicted
+++ resolved
@@ -25,13 +25,10 @@
 pub struct Diagnostics {
     pub messages: Vec<Message>,
     pub fixed: FxHashMap<String, FixTable>,
-<<<<<<< HEAD
     pub imports: Imports,
-=======
     /// Jupyter notebook indexing table for each input file that is a jupyter notebook
     /// so we can rewrite the diagnostics in the end
     pub jupyter_index: FxHashMap<String, JupyterIndex>,
->>>>>>> f70a49ed
 }
 
 impl Diagnostics {
@@ -39,11 +36,8 @@
         Self {
             messages,
             fixed: FxHashMap::default(),
-<<<<<<< HEAD
             imports,
-=======
             jupyter_index: FxHashMap::default(),
->>>>>>> f70a49ed
         }
     }
 }
@@ -242,11 +236,8 @@
     Ok(Diagnostics {
         messages,
         fixed: FxHashMap::from_iter([(fs::relativize_path(path), fixed)]),
-<<<<<<< HEAD
         imports,
-=======
         jupyter_index,
->>>>>>> f70a49ed
     })
 }
 
@@ -340,11 +331,8 @@
             fs::relativize_path(path.unwrap_or_else(|| Path::new("-"))),
             fixed,
         )]),
-<<<<<<< HEAD
         imports,
-=======
         jupyter_index: FxHashMap::default(),
->>>>>>> f70a49ed
     })
 }
 
