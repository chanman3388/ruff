#![cfg_attr(target_family = "wasm", allow(dead_code))]

use std::fs::write;
use std::io;
use std::io::Write;
use std::ops::AddAssign;
use std::path::Path;

use anyhow::{anyhow, Result};
use colored::Colorize;
use log::{debug, error};
use rustc_hash::FxHashMap;
use similar::TextDiff;

use ruff::fs;
use ruff::jupyter::{is_jupyter_notebook, JupyterIndex, JupyterNotebook};
use ruff::linter::{lint_fix, lint_only, FixTable, FixerResult, LinterResult};
use ruff::message::Message;
use ruff::settings::{flags, AllSettings, Settings};
<<<<<<< HEAD
use ruff_python_ast::types::Imports;
=======
use ruff_python_ast::imports::ImportMap;
>>>>>>> 46bcb1f7

use crate::cache;

#[derive(Debug, Default, PartialEq)]
pub struct Diagnostics {
    pub messages: Vec<Message>,
    pub fixed: FxHashMap<String, FixTable>,
<<<<<<< HEAD
    pub imports: Imports,
=======
    pub imports: ImportMap,
>>>>>>> 46bcb1f7
    /// Jupyter notebook indexing table for each input file that is a jupyter notebook
    /// so we can rewrite the diagnostics in the end
    pub jupyter_index: FxHashMap<String, JupyterIndex>,
}

impl Diagnostics {
<<<<<<< HEAD
    pub fn new(messages: Vec<Message>, imports: Imports) -> Self {
=======
    pub fn new(messages: Vec<Message>, imports: ImportMap) -> Self {
>>>>>>> 46bcb1f7
        Self {
            messages,
            fixed: FxHashMap::default(),
            imports,
            jupyter_index: FxHashMap::default(),
        }
    }
}

impl AddAssign for Diagnostics {
    fn add_assign(&mut self, other: Self) {
        self.messages.extend(other.messages);
        self.imports.extend(other.imports);
        for (filename, fixed) in other.fixed {
            if fixed.is_empty() {
                continue;
            }
            let fixed_in_file = self.fixed.entry(filename).or_default();
            for (rule, count) in fixed {
                if count > 0 {
                    *fixed_in_file.entry(rule).or_default() += count;
                }
            }
        }
        self.jupyter_index.extend(other.jupyter_index);
    }
}

/// Returns either an indexed python jupyter notebook or a diagnostic (which is empty if we skip)
fn load_jupyter_notebook(path: &Path) -> Result<(String, JupyterIndex), Box<Diagnostics>> {
    let notebook = match JupyterNotebook::read(path) {
        Ok(notebook) => {
            if !notebook
                .metadata
                .language_info
                .as_ref()
                .map_or(true, |language| language.name == "python")
            {
                // Not a python notebook, this could e.g. be an R notebook which we want to just skip
                debug!(
                    "Skipping {} because it's not a Python notebook",
                    path.display()
                );
                return Err(Box::default());
            }
            notebook
        }
        Err(diagnostic) => {
            // Failed to read the jupyter notebook
            return Err(Box::new(Diagnostics {
                messages: vec![Message::from_diagnostic(
                    *diagnostic,
                    path.to_string_lossy().to_string(),
                    None,
                    1,
                )],
                ..Diagnostics::default()
            }));
        }
    };

    Ok(notebook.index())
}

/// Lint the source code at the given `Path`.
pub fn lint_path(
    path: &Path,
    package: Option<&Path>,
    settings: &AllSettings,
    cache: flags::Cache,
    noqa: flags::Noqa,
    autofix: flags::FixMode,
) -> Result<Diagnostics> {
    // Check the cache.
    // TODO(charlie): `fixer::Mode::Apply` and `fixer::Mode::Diff` both have
    // side-effects that aren't captured in the cache. (In practice, it's fine
    // to cache `fixer::Mode::Apply`, since a file either has no fixes, or we'll
    // write the fixes to disk, thus invalidating the cache. But it's a bit hard
    // to reason about. We need to come up with a better solution here.)
    let metadata = if cache.into()
        && noqa.into()
        && matches!(autofix, flags::FixMode::None | flags::FixMode::Generate)
    {
        let metadata = path.metadata()?;
        if let Some((messages, imports)) =
            cache::get(path, package.as_ref(), &metadata, settings, autofix.into())
        {
            debug!("Cache hit for: {}", path.display());
            return Ok(Diagnostics::new(messages, imports));
        }
        Some(metadata)
    } else {
        None
    };

    debug!("Checking: {}", path.display());

    // Read the file from disk
    let (contents, jupyter_index) = if is_jupyter_notebook(path) {
        match load_jupyter_notebook(path) {
            Ok((contents, jupyter_index)) => (contents, Some(jupyter_index)),
            Err(diagnostics) => return Ok(*diagnostics),
        }
    } else {
        (std::fs::read_to_string(path)?, None)
    };

    // Lint the file.
    let (
        LinterResult {
            data: (messages, imports),
            error: parse_error,
        },
        fixed,
    ) = if matches!(autofix, flags::FixMode::Apply | flags::FixMode::Diff) {
        if let Ok(FixerResult {
            result,
            transformed,
            fixed,
        }) = lint_fix(&contents, path, package, noqa, &settings.lib)
        {
            if !fixed.is_empty() {
                if matches!(autofix, flags::FixMode::Apply) {
                    write(path, transformed.as_bytes())?;
                } else if matches!(autofix, flags::FixMode::Diff) {
                    let mut stdout = io::stdout().lock();
                    TextDiff::from_lines(contents.as_str(), &transformed)
                        .unified_diff()
                        .header(&fs::relativize_path(path), &fs::relativize_path(path))
                        .to_writer(&mut stdout)?;
                    stdout.write_all(b"\n")?;
                    stdout.flush()?;
                }
            }
            (result, fixed)
        } else {
            // If we fail to autofix, lint the original source code.
            let result = lint_only(
                &contents,
                path,
                package,
                &settings.lib,
                noqa,
                autofix.into(),
            );
            let fixed = FxHashMap::default();
            (result, fixed)
        }
    } else {
        let result = lint_only(
            &contents,
            path,
            package,
            &settings.lib,
            noqa,
            autofix.into(),
        );
        let fixed = FxHashMap::default();
        (result, fixed)
    };

    let imports = imports.unwrap_or_default();

    if let Some(err) = parse_error {
        // Notify the user of any parse errors.
        error!(
            "{}{}{} {err}",
            "Failed to parse ".bold(),
            fs::relativize_path(path).bold(),
            ":".bold()
        );

        // Purge the cache.
        if let Some(metadata) = metadata {
            cache::del(path, package.as_ref(), &metadata, settings, autofix.into());
        }
    } else {
        // Re-populate the cache.
        if let Some(metadata) = metadata {
            cache::set(
                path,
                package.as_ref(),
                &metadata,
                settings,
                autofix.into(),
                &messages,
                &imports,
            );
        }
    }

    let jupyter_index = match jupyter_index {
        None => FxHashMap::default(),
        Some(jupyter_index) => {
            let mut index = FxHashMap::default();
            index.insert(
                path.to_str()
                    .ok_or_else(|| anyhow!("Unable to parse filename: {:?}", path))?
                    .to_string(),
                jupyter_index,
            );
            index
        }
    };

    Ok(Diagnostics {
        messages,
        fixed: FxHashMap::from_iter([(fs::relativize_path(path), fixed)]),
        imports,
        jupyter_index,
    })
}

/// Generate `Diagnostic`s from source code content derived from
/// stdin.
pub fn lint_stdin(
    path: Option<&Path>,
    package: Option<&Path>,
    contents: &str,
    settings: &Settings,
    noqa: flags::Noqa,
    autofix: flags::FixMode,
) -> Result<Diagnostics> {
    // Lint the inputs.
    let (
        LinterResult {
            data: (messages, imports),
            error: parse_error,
        },
        fixed,
    ) = if matches!(autofix, flags::FixMode::Apply | flags::FixMode::Diff) {
        if let Ok(FixerResult {
            result,
            transformed,
            fixed,
        }) = lint_fix(
            contents,
            path.unwrap_or_else(|| Path::new("-")),
            package,
            noqa,
            settings,
        ) {
            if matches!(autofix, flags::FixMode::Apply) {
                // Write the contents to stdout, regardless of whether any errors were fixed.
                io::stdout().write_all(transformed.as_bytes())?;
            } else if matches!(autofix, flags::FixMode::Diff) {
                // But only write a diff if it's non-empty.
                if !fixed.is_empty() {
                    let text_diff = TextDiff::from_lines(contents, &transformed);
                    let mut unified_diff = text_diff.unified_diff();
                    if let Some(path) = path {
                        unified_diff.header(&fs::relativize_path(path), &fs::relativize_path(path));
                    }

                    let mut stdout = io::stdout().lock();
                    unified_diff.to_writer(&mut stdout)?;
                    stdout.write_all(b"\n")?;
                    stdout.flush()?;
                }
            }

            (result, fixed)
        } else {
            // If we fail to autofix, lint the original source code.
            let result = lint_only(
                contents,
                path.unwrap_or_else(|| Path::new("-")),
                package,
                settings,
                noqa,
                autofix.into(),
            );
            let fixed = FxHashMap::default();

            // Write the contents to stdout anyway.
            if matches!(autofix, flags::FixMode::Apply) {
                io::stdout().write_all(contents.as_bytes())?;
            }

            (result, fixed)
        }
    } else {
        let result = lint_only(
            contents,
            path.unwrap_or_else(|| Path::new("-")),
            package,
            settings,
            noqa,
            autofix.into(),
        );
        let fixed = FxHashMap::default();
        (result, fixed)
    };

    let imports = imports.unwrap_or_default();

    if let Some(err) = parse_error {
        error!(
            "Failed to parse {}: {err}",
            path.map_or_else(|| "-".into(), fs::relativize_path).bold()
        );
    }

    Ok(Diagnostics {
        messages,
        fixed: FxHashMap::from_iter([(
            fs::relativize_path(path.unwrap_or_else(|| Path::new("-"))),
            fixed,
        )]),
        imports,
        jupyter_index: FxHashMap::default(),
    })
}

#[cfg(test)]
mod test {
    use std::path::Path;

    use crate::diagnostics::{load_jupyter_notebook, Diagnostics};

    #[test]
    fn test_r() {
        let path = Path::new("../ruff/resources/test/fixtures/jupyter/R.ipynb");
        // No diagnostics is used as skip signal
        assert_eq!(
            load_jupyter_notebook(path).unwrap_err(),
            Box::<Diagnostics>::default()
        );
    }
}<|MERGE_RESOLUTION|>--- conflicted
+++ resolved
@@ -17,11 +17,7 @@
 use ruff::linter::{lint_fix, lint_only, FixTable, FixerResult, LinterResult};
 use ruff::message::Message;
 use ruff::settings::{flags, AllSettings, Settings};
-<<<<<<< HEAD
-use ruff_python_ast::types::Imports;
-=======
 use ruff_python_ast::imports::ImportMap;
->>>>>>> 46bcb1f7
 
 use crate::cache;
 
@@ -29,22 +25,14 @@
 pub struct Diagnostics {
     pub messages: Vec<Message>,
     pub fixed: FxHashMap<String, FixTable>,
-<<<<<<< HEAD
-    pub imports: Imports,
-=======
     pub imports: ImportMap,
->>>>>>> 46bcb1f7
     /// Jupyter notebook indexing table for each input file that is a jupyter notebook
     /// so we can rewrite the diagnostics in the end
     pub jupyter_index: FxHashMap<String, JupyterIndex>,
 }
 
 impl Diagnostics {
-<<<<<<< HEAD
-    pub fn new(messages: Vec<Message>, imports: Imports) -> Self {
-=======
     pub fn new(messages: Vec<Message>, imports: ImportMap) -> Self {
->>>>>>> 46bcb1f7
         Self {
             messages,
             fixed: FxHashMap::default(),
