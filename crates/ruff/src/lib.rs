//! This is the library for the [Ruff] Python linter.
//!
//! **The API is currently completely unstable**
//! and subject to change drastically.
//!
//! [Ruff]: https://github.com/charliermarsh/ruff

pub use ruff_python_ast::source_code::round_trip;
pub use ruff_python_ast::types::Range;
pub use rule_selector::RuleSelector;
pub use rules::pycodestyle::rules::IOError;

<<<<<<< HEAD
pub mod ast;
=======
>>>>>>> 7fb7268e
mod autofix;
mod checkers;
mod codes;
mod cst;
pub mod directives;
mod doc_lines;
mod docstrings;
pub mod fix;
pub mod flake8_to_ruff;
pub mod fs;
mod lex;
pub mod linter;
pub mod logging;
pub mod message;
mod noqa;
pub mod packaging;
pub mod registry;
pub mod resolver;
mod rule_redirects;
mod rule_selector;
pub mod rules;
pub mod settings;

#[cfg(test)]
mod test;<|MERGE_RESOLUTION|>--- conflicted
+++ resolved
@@ -10,10 +10,6 @@
 pub use rule_selector::RuleSelector;
 pub use rules::pycodestyle::rules::IOError;
 
-<<<<<<< HEAD
-pub mod ast;
-=======
->>>>>>> 7fb7268e
 mod autofix;
 mod checkers;
 mod codes;
