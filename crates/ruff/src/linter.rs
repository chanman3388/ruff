use std::borrow::Cow;
use std::path::Path;

use anyhow::{anyhow, Result};
use colored::Colorize;
use log::error;
use rustc_hash::FxHashMap;
use rustpython_parser::lexer::LexResult;
use rustpython_parser::ParseError;

use ruff_diagnostics::Diagnostic;
use ruff_python_ast::source_code::{Indexer, Locator, Stylist};
use ruff_python_ast::types::Imports;
use ruff_python_stdlib::path::is_python_stub_file;

use crate::autofix::fix_file;
use crate::checkers::ast::check_ast;
use crate::checkers::filesystem::check_file_path;
use crate::checkers::imports::check_imports;
use crate::checkers::logical_lines::check_logical_lines;
use crate::checkers::noqa::check_noqa;
use crate::checkers::physical_lines::check_physical_lines;
use crate::checkers::tokens::check_tokens;
use crate::directives::Directives;
use crate::doc_lines::{doc_lines_from_ast, doc_lines_from_tokens};
use crate::message::{Message, Source};
use crate::noqa::{add_noqa, rule_is_ignored};
use crate::registry::{AsRule, Rule};
use crate::rules::pycodestyle;
use crate::settings::{flags, Settings};
use crate::{directives, fs};

const CARGO_PKG_NAME: &str = env!("CARGO_PKG_NAME");
const CARGO_PKG_REPOSITORY: &str = env!("CARGO_PKG_REPOSITORY");

/// A [`Result`]-like type that returns both data and an error. Used to return
/// diagnostics even in the face of parse errors, since many diagnostics can be
/// generated without a full AST.
pub struct LinterResult<T> {
    pub data: T,
    pub error: Option<ParseError>,
}

impl<T> LinterResult<T> {
    const fn new(data: T, error: Option<ParseError>) -> Self {
        Self { data, error }
    }

    fn map<U, F: FnOnce(T) -> U>(self, f: F) -> LinterResult<U> {
        LinterResult::new(f(self.data), self.error)
    }
}

<<<<<<< HEAD
type DiagnosticsAndImports = (Vec<Diagnostic>, Imports);
pub type MessagesAndImports = (Vec<Message>, Imports);
pub type FixTable = FxHashMap<&'static Rule, usize>;
=======
pub type FixTable = FxHashMap<Rule, usize>;
>>>>>>> 621e4353

/// Generate `Diagnostic`s from the source code contents at the
/// given `Path`.
#[allow(clippy::too_many_arguments)]
pub fn check_path(
    path: &Path,
    package: Option<&Path>,
    contents: &str,
    tokens: Vec<LexResult>,
    locator: &Locator,
    stylist: &Stylist,
    indexer: &Indexer,
    directives: &Directives,
    settings: &Settings,
    noqa: flags::Noqa,
    autofix: flags::Autofix,
) -> LinterResult<DiagnosticsAndImports> {
    // Aggregate all diagnostics.
    let mut diagnostics = vec![];
    let mut imports = Imports::default();
    let mut error = None;

    // Collect doc lines. This requires a rare mix of tokens (for comments) and AST
    // (for docstrings), which demands special-casing at this level.
    let use_doc_lines = settings.rules.enabled(Rule::DocLineTooLong);
    let mut doc_lines = vec![];
    if use_doc_lines {
        doc_lines.extend(doc_lines_from_tokens(&tokens));
    }

    // Run the token-based rules.
    if settings
        .rules
        .iter_enabled()
        .any(|rule_code| rule_code.lint_source().is_tokens())
    {
        let is_stub = is_python_stub_file(path);
        diagnostics.extend(check_tokens(locator, &tokens, settings, autofix, is_stub));
    }

    // Run the filesystem-based rules.
    if settings
        .rules
        .iter_enabled()
        .any(|rule_code| rule_code.lint_source().is_filesystem())
    {
        diagnostics.extend(check_file_path(path, package, settings));
    }

    // Run the logical line-based rules.
    if settings
        .rules
        .iter_enabled()
        .any(|rule_code| rule_code.lint_source().is_logical_lines())
    {
        diagnostics.extend(check_logical_lines(
            &tokens,
            locator,
            stylist,
            settings,
            flags::Autofix::Enabled,
        ));
    }

    // Run the AST-based rules.
    let use_ast = settings
        .rules
        .iter_enabled()
        .any(|rule_code| rule_code.lint_source().is_ast());
    let use_imports = !directives.isort.skip_file
        && settings
            .rules
            .iter_enabled()
            .any(|rule_code| rule_code.lint_source().is_imports());
    if use_ast || use_imports || use_doc_lines {
        match ruff_rustpython::parse_program_tokens(tokens, &path.to_string_lossy()) {
            Ok(python_ast) => {
                if use_ast {
                    diagnostics.extend(check_ast(
                        &python_ast,
                        locator,
                        stylist,
                        indexer,
                        &directives.noqa_line_for,
                        settings,
                        autofix,
                        noqa,
                        path,
                        package,
                    ));
                }
                if use_imports {
                    let (import_diagnostics, module_imports) = check_imports(
                        &python_ast,
                        locator,
                        indexer,
                        &directives.isort,
                        settings,
                        stylist,
                        autofix,
                        path,
                        package,
                    );
                    imports = module_imports;
                    diagnostics.extend(import_diagnostics);
                }
                if use_doc_lines {
                    doc_lines.extend(doc_lines_from_ast(&python_ast));
                }
            }
            Err(parse_error) => {
                if settings.rules.enabled(Rule::SyntaxError) {
                    pycodestyle::rules::syntax_error(&mut diagnostics, &parse_error);
                }

                // If the syntax error is ignored, suppress it (regardless of whether
                // `Rule::SyntaxError` is enabled).
                if !rule_is_ignored(
                    Rule::SyntaxError,
                    parse_error.location.row(),
                    &directives.noqa_line_for,
                    locator,
                ) {
                    error = Some(parse_error);
                }
            }
        }
    }

    // Deduplicate and reorder any doc lines.
    if use_doc_lines {
        doc_lines.sort_unstable();
        doc_lines.dedup();
    }

    // Run the lines-based rules.
    if settings
        .rules
        .iter_enabled()
        .any(|rule_code| rule_code.lint_source().is_physical_lines())
    {
        diagnostics.extend(check_physical_lines(
            path,
            locator,
            stylist,
            indexer.commented_lines(),
            &doc_lines,
            settings,
            autofix,
        ));
    }

    // Ignore diagnostics based on per-file-ignores.
    if !diagnostics.is_empty() && !settings.per_file_ignores.is_empty() {
        let ignores = fs::ignores_from_path(path, &settings.per_file_ignores);
        if !ignores.is_empty() {
            diagnostics.retain(|diagnostic| !ignores.contains(&diagnostic.kind.rule()));
        }
    };

    // Enforce `noqa` directives.
    if (noqa.into() && !diagnostics.is_empty())
        || settings
            .rules
            .iter_enabled()
            .any(|rule_code| rule_code.lint_source().is_noqa())
    {
        let ignored = check_noqa(
            &mut diagnostics,
            contents,
            indexer.commented_lines(),
            &directives.noqa_line_for,
            settings,
            error.as_ref().map_or(autofix, |_| flags::Autofix::Disabled),
        );
        if noqa.into() {
            for index in ignored.iter().rev() {
                diagnostics.swap_remove(*index);
            }
        }
    }

    LinterResult::new((diagnostics, imports), error)
}

const MAX_ITERATIONS: usize = 100;

/// Add any missing `# noqa` pragmas to the source code at the given `Path`.
pub fn add_noqa_to_path(path: &Path, package: Option<&Path>, settings: &Settings) -> Result<usize> {
    // Read the file from disk.
    let contents = std::fs::read_to_string(path)?;

    // Tokenize once.
    let tokens: Vec<LexResult> = ruff_rustpython::tokenize(&contents);

    // Map row and column locations to byte slices (lazily).
    let locator = Locator::new(&contents);

    // Detect the current code style (lazily).
    let stylist = Stylist::from_contents(&contents, &locator);

    // Extra indices from the code.
    let indexer: Indexer = tokens.as_slice().into();

    // Extract the `# noqa` and `# isort: skip` directives from the source.
    let directives =
        directives::extract_directives(&tokens, directives::Flags::from_settings(settings));

    // Generate diagnostics, ignoring any existing `noqa` directives.
    let LinterResult {
        data: diagnostics,
        error,
    } = check_path(
        path,
        package,
        &contents,
        tokens,
        &locator,
        &stylist,
        &indexer,
        &directives,
        settings,
        flags::Noqa::Disabled,
        flags::Autofix::Disabled,
    );

    // Log any parse errors.
    if let Some(err) = error {
        error!(
            "{}{}{} {err:?}",
            "Failed to parse ".bold(),
            fs::relativize_path(path).bold(),
            ":".bold()
        );
    }

    // Add any missing `# noqa` pragmas.
    add_noqa(
        path,
        &diagnostics.0,
        &contents,
        indexer.commented_lines(),
        &directives.noqa_line_for,
        stylist.line_ending(),
    )
}

/// Generate a [`Message`] for each [`Diagnostic`] triggered by the given source
/// code.
pub fn lint_only(
    contents: &str,
    path: &Path,
    package: Option<&Path>,
    settings: &Settings,
    noqa: flags::Noqa,
    autofix: flags::Autofix,
) -> LinterResult<MessagesAndImports> {
    // Tokenize once.
    let tokens: Vec<LexResult> = ruff_rustpython::tokenize(contents);

    // Map row and column locations to byte slices (lazily).
    let locator = Locator::new(contents);

    // Detect the current code style (lazily).
    let stylist = Stylist::from_contents(contents, &locator);

    // Extra indices from the code.
    let indexer: Indexer = tokens.as_slice().into();

    // Extract the `# noqa` and `# isort: skip` directives from the source.
    let directives =
        directives::extract_directives(&tokens, directives::Flags::from_settings(settings));

    // Generate diagnostics.
    let result = check_path(
        path,
        package,
        contents,
        tokens,
        &locator,
        &stylist,
        &indexer,
        &directives,
        settings,
        noqa,
        autofix,
    );

    // Convert from diagnostics to messages.
    let path_lossy = path.to_string_lossy();
    result.map(|(messages, imports)| {
        (
            messages
                .into_iter()
                .map(|diagnostic| {
                    let source = if settings.show_source {
                        Some(Source::from_diagnostic(&diagnostic, &locator))
                    } else {
                        None
                    };
                    let lineno = diagnostic.location.row();
                    let noqa_row = *directives.noqa_line_for.get(&lineno).unwrap_or(&lineno);
                    Message::from_diagnostic(diagnostic, path_lossy.to_string(), source, noqa_row)
                })
                .collect(),
            imports,
        )
    })
}

/// Generate `Diagnostic`s from source code content, iteratively autofixing
/// until stable.
pub fn lint_fix<'a>(
    contents: &'a str,
    path: &Path,
    package: Option<&Path>,
    noqa: flags::Noqa,
    settings: &Settings,
) -> Result<(LinterResult<MessagesAndImports>, Cow<'a, str>, FixTable)> {
    let mut transformed = Cow::Borrowed(contents);

    // Track the number of fixed errors across iterations.
    let mut fixed = FxHashMap::default();

    // As an escape hatch, bail after 100 iterations.
    let mut iterations = 0;

    // Track whether the _initial_ source code was parseable.
    let mut parseable = false;

    // Continuously autofix until the source code stabilizes.
    loop {
        // Tokenize once.
        let tokens: Vec<LexResult> = ruff_rustpython::tokenize(&transformed);

        // Map row and column locations to byte slices (lazily).
        let locator = Locator::new(&transformed);

        // Detect the current code style (lazily).
        let stylist = Stylist::from_contents(&transformed, &locator);

        // Extra indices from the code.
        let indexer: Indexer = tokens.as_slice().into();

        // Extract the `# noqa` and `# isort: skip` directives from the source.
        let directives =
            directives::extract_directives(&tokens, directives::Flags::from_settings(settings));

        // Generate diagnostics.
        let result = check_path(
            path,
            package,
            &transformed,
            tokens,
            &locator,
            &stylist,
            &indexer,
            &directives,
            settings,
            noqa,
            flags::Autofix::Enabled,
        );

        if iterations == 0 {
            parseable = result.error.is_none();
        } else {
            // If the source code was parseable on the first pass, but is no
            // longer parseable on a subsequent pass, then we've introduced a
            // syntax error. Return the original code.
            if parseable && result.error.is_some() {
                #[allow(clippy::print_stderr)]
                {
                    eprintln!(
                        r#"
{}: Autofix introduced a syntax error. Reverting all changes.

This indicates a bug in `{}`. If you could open an issue at:

    {}/issues/new?title=%5BAutofix%20error%5D

...quoting the contents of `{}`, along with the `pyproject.toml` settings and executed command, we'd be very appreciative!
"#,
                        "error".red().bold(),
                        CARGO_PKG_NAME,
                        CARGO_PKG_REPOSITORY,
                        fs::relativize_path(path),
                    );
                }
                return Err(anyhow!("Autofix introduced a syntax error"));
            }
        }

        // Apply autofix.
        if let Some((fixed_contents, applied)) = fix_file(&result.data.0, &locator) {
            if iterations < MAX_ITERATIONS {
                // Count the number of fixed errors.
                for (rule, count) in applied {
                    *fixed.entry(rule).or_default() += count;
                }

                // Store the fixed contents.
                transformed = Cow::Owned(fixed_contents);

                // Increment the iteration count.
                iterations += 1;

                // Re-run the linter pass (by avoiding the break).
                continue;
            }

            #[allow(clippy::print_stderr)]
            {
                eprintln!(
                    r#"
{}: Failed to converge after {} iterations.

This indicates a bug in `{}`. If you could open an issue at:

    {}/issues/new?title=%5BInfinite%20loop%5D

...quoting the contents of `{}`, along with the `pyproject.toml` settings and executed command, we'd be very appreciative!
"#,
                    "error".red().bold(),
                    MAX_ITERATIONS,
                    CARGO_PKG_NAME,
                    CARGO_PKG_REPOSITORY,
                    fs::relativize_path(path),
                );
            }
        }

        // Convert to messages.
        let path_lossy = path.to_string_lossy();
        return Ok((
            result.map(|(messages, imports)| {
                (
                    messages
                        .into_iter()
                        .map(|diagnostic| {
                            let source = if settings.show_source {
                                Some(Source::from_diagnostic(&diagnostic, &locator))
                            } else {
                                None
                            };
                            let lineno = diagnostic.location.row();
                            let noqa_row =
                                *directives.noqa_line_for.get(&lineno).unwrap_or(&lineno);
                            Message::from_diagnostic(
                                diagnostic,
                                path_lossy.to_string(),
                                source,
                                noqa_row,
                            )
                        })
                        .collect(),
                    imports,
                )
            }),
            transformed,
            fixed,
        ));
    }
}<|MERGE_RESOLUTION|>--- conflicted
+++ resolved
@@ -51,13 +51,9 @@
     }
 }
 
-<<<<<<< HEAD
 type DiagnosticsAndImports = (Vec<Diagnostic>, Imports);
 pub type MessagesAndImports = (Vec<Message>, Imports);
-pub type FixTable = FxHashMap<&'static Rule, usize>;
-=======
 pub type FixTable = FxHashMap<Rule, usize>;
->>>>>>> 621e4353
 
 /// Generate `Diagnostic`s from the source code contents at the
 /// given `Path`.
